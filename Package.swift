// swift-tools-version:5.3
//===----------------------------------------------------------------------===//
//
// This source file is part of the Swift Collections open source project
//
// Copyright (c) 2021 Apple Inc. and the Swift project authors
// Licensed under Apache License v2.0 with Runtime Library Exception
//
// See https://swift.org/LICENSE.txt for license information
//
//===----------------------------------------------------------------------===//

import PackageDescription

// This package recognizes the conditional compilation flags listed below.
// To use enable them, uncomment the corresponding lines or define them
// from the package manager command line:
//
//     swift build -Xswiftc -DCOLLECTIONS_INTERNAL_CHECKS
var settings: [SwiftSetting]? = [

  // Enables internal consistency checks at the end of initializers and
  // mutating operations. This can have very significant overhead, so enabling
  // this setting invalidates all documented performance guarantees.
  //
  // This is mostly useful while debugging an issue with the implementation of
  // the hash table itself. This setting should never be enabled in production
  // code.
//  .define("COLLECTIONS_INTERNAL_CHECKS"),

  // Hashing collections provided by this package usually seed their hash
  // function with the address of the memory location of their storage,
  // to prevent some common hash table merge/copy operations from regressing to
  // quadratic behavior. This setting turns off this mechanism, seeding
  // the hash function with the table's size instead.
  //
  // When used in conjunction with the SWIFT_DETERMINISTIC_HASHING environment
  // variable, this enables reproducible hashing behavior.
  //
  // This is mostly useful while debugging an issue with the implementation of
  // the hash table itself. This setting should never be enabled in production
  // code.
//  .define("COLLECTIONS_DETERMINISTIC_HASHING"),

]

// Prevent SPM 5.3 from throwing an error on empty settings arrays.
// (This has been fixed in 5.4.)
if settings?.isEmpty == true { settings = nil }

let package = Package(
  name: "swift-collections",
  products: [
    .library(name: "Collections", targets: ["Collections"]),
    .library(name: "DequeModule", targets: ["DequeModule"]),
    .library(name: "OrderedCollections", targets: ["OrderedCollections"]),
<<<<<<< HEAD
    .library(name: "BitArrayModule", targets: ["BitArrayModule"])
  ],
  dependencies: [
    // This is only used in the benchmark executable target.
    .package(url: "https://github.com/apple/swift-collections-benchmark", from: "0.0.1"),
=======
    .library(name: "PriorityQueueModule", targets: ["PriorityQueueModule"]),
>>>>>>> 22dc81b8
  ],
  targets: [
    
    // BitArray
    .target(
        name: "BitArrayModule",
        path: "Sources/BitArrayModule",
        swiftSettings: settings),
    .testTarget(
      name: "BitArrayTests",
      dependencies: ["BitArrayModule", "CollectionsTestSupport"],
      swiftSettings: settings),
        
    .target(
      name: "Collections",
      dependencies: [
        "DequeModule",
        "OrderedCollections",
<<<<<<< HEAD
        "BitArrayModule",
=======
        "PriorityQueueModule",
>>>>>>> 22dc81b8
      ],
      path: "Sources/Collections",
      exclude: ["CMakeLists.txt"],
      swiftSettings: settings),

    // Testing support module
    .target(
      name: "_CollectionsTestSupport",
      dependencies: [],
      swiftSettings: settings,
      linkerSettings: [
        .linkedFramework(
          "XCTest",
          .when(platforms: [.macOS, .iOS, .watchOS, .tvOS])),
      ]
    ),
    .testTarget(
      name: "CollectionsTestSupportTests",
<<<<<<< HEAD
      dependencies: ["CollectionsTestSupport"],
      swiftSettings: settings),

    // Benchmarking
    .target(
      name: "Benchmarks",
      dependencies: [
        .product(name: "CollectionsBenchmark", package: "swift-collections-benchmark"),
        "CppBenchmarks",
        "Collections",
      ],
      path: "Benchmarks/Benchmarks",
      resources: [
        .copy("Library.json"),
      ]
    ),
    .target(
      name: "CppBenchmarks",
      path: "Benchmarks/CppBenchmarks"
    ),
    .target(
      name: "swift-collections-benchmark",
      dependencies: [
        "Benchmarks",
      ],
      path: "Benchmarks/swift-collections-benchmark"
    ),
=======
      dependencies: ["_CollectionsTestSupport"],
      swiftSettings: settings),
>>>>>>> 22dc81b8

    // Deque<Element>
    .target(
      name: "DequeModule",
      exclude: ["CMakeLists.txt"],
      swiftSettings: settings),
    .testTarget(
      name: "DequeTests",
      dependencies: ["DequeModule", "_CollectionsTestSupport"],
      swiftSettings: settings),

    // OrderedSet<Element>, OrderedDictionary<Key, Value>
    .target(
      name: "OrderedCollections",
      exclude: ["CMakeLists.txt"],
      swiftSettings: settings),
    .testTarget(
      name: "OrderedCollectionsTests",
      dependencies: ["OrderedCollections", "_CollectionsTestSupport"],
      swiftSettings: settings),

    // PriorityQueue<Element>
    .target(
        name: "PriorityQueueModule",
        exclude: ["CMakeLists.txt"],
        swiftSettings: settings),
    .testTarget(
        name: "PriorityQueueTests",
        dependencies: ["PriorityQueueModule"],
        swiftSettings: settings),
  ]
)<|MERGE_RESOLUTION|>--- conflicted
+++ resolved
@@ -54,38 +54,17 @@
     .library(name: "Collections", targets: ["Collections"]),
     .library(name: "DequeModule", targets: ["DequeModule"]),
     .library(name: "OrderedCollections", targets: ["OrderedCollections"]),
-<<<<<<< HEAD
+    .library(name: "PriorityQueueModule", targets: ["PriorityQueueModule"]),
     .library(name: "BitArrayModule", targets: ["BitArrayModule"])
   ],
-  dependencies: [
-    // This is only used in the benchmark executable target.
-    .package(url: "https://github.com/apple/swift-collections-benchmark", from: "0.0.1"),
-=======
-    .library(name: "PriorityQueueModule", targets: ["PriorityQueueModule"]),
->>>>>>> 22dc81b8
-  ],
-  targets: [
-    
-    // BitArray
-    .target(
-        name: "BitArrayModule",
-        path: "Sources/BitArrayModule",
-        swiftSettings: settings),
-    .testTarget(
-      name: "BitArrayTests",
-      dependencies: ["BitArrayModule", "CollectionsTestSupport"],
-      swiftSettings: settings),
-        
+  targets: [    
     .target(
       name: "Collections",
       dependencies: [
         "DequeModule",
         "OrderedCollections",
-<<<<<<< HEAD
+        "PriorityQueueModule",
         "BitArrayModule",
-=======
-        "PriorityQueueModule",
->>>>>>> 22dc81b8
       ],
       path: "Sources/Collections",
       exclude: ["CMakeLists.txt"],
@@ -104,38 +83,8 @@
     ),
     .testTarget(
       name: "CollectionsTestSupportTests",
-<<<<<<< HEAD
-      dependencies: ["CollectionsTestSupport"],
-      swiftSettings: settings),
-
-    // Benchmarking
-    .target(
-      name: "Benchmarks",
-      dependencies: [
-        .product(name: "CollectionsBenchmark", package: "swift-collections-benchmark"),
-        "CppBenchmarks",
-        "Collections",
-      ],
-      path: "Benchmarks/Benchmarks",
-      resources: [
-        .copy("Library.json"),
-      ]
-    ),
-    .target(
-      name: "CppBenchmarks",
-      path: "Benchmarks/CppBenchmarks"
-    ),
-    .target(
-      name: "swift-collections-benchmark",
-      dependencies: [
-        "Benchmarks",
-      ],
-      path: "Benchmarks/swift-collections-benchmark"
-    ),
-=======
       dependencies: ["_CollectionsTestSupport"],
       swiftSettings: settings),
->>>>>>> 22dc81b8
 
     // Deque<Element>
     .target(
@@ -166,5 +115,15 @@
         name: "PriorityQueueTests",
         dependencies: ["PriorityQueueModule"],
         swiftSettings: settings),
+      
+    // BitArray
+    .target(
+        name: "BitArrayModule",
+        path: "Sources/BitArrayModule",
+        swiftSettings: settings),
+    .testTarget(
+      name: "BitArrayTests",
+      dependencies: ["BitArrayModule", "_CollectionsTestSupport"],
+      swiftSettings: settings),
   ]
 )