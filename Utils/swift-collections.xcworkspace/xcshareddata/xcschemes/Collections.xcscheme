--- conflicted
+++ resolved
@@ -76,8 +76,6 @@
                ReferencedContainer = "container:..">
             </BuildableReference>
          </BuildActionEntry>
-<<<<<<< HEAD
-=======
          <BuildActionEntry
             buildForTesting = "YES"
             buildForRunning = "YES"
@@ -92,7 +90,6 @@
                ReferencedContainer = "container:..">
             </BuildableReference>
          </BuildActionEntry>
->>>>>>> 41fe772f
       </BuildActionEntries>
    </BuildAction>
    <TestAction
@@ -142,8 +139,6 @@
                ReferencedContainer = "container:..">
             </BuildableReference>
          </TestableReference>
-<<<<<<< HEAD
-=======
          <TestableReference
             skipped = "NO">
             <BuildableReference
@@ -154,7 +149,6 @@
                ReferencedContainer = "container:..">
             </BuildableReference>
          </TestableReference>
->>>>>>> 41fe772f
       </Testables>
    </TestAction>
    <LaunchAction
